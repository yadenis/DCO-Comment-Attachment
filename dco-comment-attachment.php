--- conflicted
+++ resolved
@@ -20,19 +20,12 @@
 
 defined( 'ABSPATH' ) || die;
 
-<<<<<<< HEAD
 // Deactivate the plugin if the Pro version is activated.
 if ( ! defined( 'DCO_CA_PRO_BASENAME' ) ) {
 	define( 'DCO_CA_URL', plugin_dir_url( __FILE__ ) );
 	define( 'DCO_CA_PATH', plugin_dir_path( __FILE__ ) );
 	define( 'DCO_CA_BASENAME', plugin_basename( __FILE__ ) );
-	define( 'DCO_CA_VERSION', '1.3.0' );
-=======
-define( 'DCO_CA_URL', plugin_dir_url( __FILE__ ) );
-define( 'DCO_CA_PATH', plugin_dir_path( __FILE__ ) );
-define( 'DCO_CA_BASENAME', plugin_basename( __FILE__ ) );
-define( 'DCO_CA_VERSION', '1.3.1' );
->>>>>>> c770aeec
+	define( 'DCO_CA_VERSION', '1.3.1' );
 
 	require_once DCO_CA_PATH . 'includes/functions.php';
 
